--- conflicted
+++ resolved
@@ -19,17 +19,11 @@
 let outputDir = args.count > 2 ? args [2] : generatorOutput
 
 if args.count < 2 {
-<<<<<<< HEAD
-    print ("Usage is: generator [godot-main-directory [output-directory]]")
-    print ("where godot-main-directory contains api.json and builtin-api.json")
-    print ("If unspecified, this will default to the built-in versions")
-=======
     print ("Usage is: generator path-to-extension-api output-directory doc-directory")
     print ("- path-to-extensiona-ppi is the full path to extension_api.json from Godot")
     print ("- output-directory is where the files will be placed")
     print ("- doc-directory is the Godot documentation resides (godot/doc)")
     print ("Running with Miguel's testing defaults")
->>>>>>> ef01573f
 }
 
 let jsonData = try! Data(contentsOf: URL(fileURLWithPath: jsonFile))
