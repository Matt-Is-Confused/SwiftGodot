--- conflicted
+++ resolved
@@ -61,10 +61,6 @@
     }
 }
 
-<<<<<<< HEAD
-
-=======
->>>>>>> ef01573f
 /// Generates a method definition
 /// - Parameters:
 ///  - p: Our printer to generate the method
@@ -145,11 +141,7 @@
     
         varArgSetup += "for idx in 0..<arguments.count {\n"
         varArgSetup += "    content [idx] = arguments [idx].content\n"
-<<<<<<< HEAD
-        varArgSetup += "    args.append (content.baseAddress! + idx)\n"
-=======
         varArgSetup += "    _args.append (content.baseAddress! + idx)\n"
->>>>>>> ef01573f
         varArgSetup += "}\n"
     }
     let godotReturnType = method.returnValue?.type
@@ -228,19 +220,6 @@
                     }
                 }
             }
-<<<<<<< HEAD
-            argSetup += "    "
-            if refParameterIsOptional {
-                argSetup += "\(escapeSwift (argref)) ==  nil ? nil : UnsafeRawPointer (withUnsafePointer(to: \(escapeSwift (argref))!.handle) { p in p }),"
-                //argSetup += "UnsafeRawPointer(\(needAddress)\(escapeSwift(argref))?.handle ?? nil),"
-            } else {
-                // With Godot 4.1 we need to pass the address of the handle
-                if optstorage == ".handle" {
-                    argSetup += "UnsafeRawPointer (withUnsafePointer(to: \(escapeSwift (argref)).handle) { p in p }),"
-                } else {
-                    argSetup += "UnsafeRawPointer(\(needAddress)\(escapeSwift(argref))\(optstorage)),"
-                }
-=======
             // With Godot 4.1 we need to pass the address of the handle
             if refParameterIsOptional || optstorage == ".handle" {
                 let prefix = String(repeating: " ", count: withUnsafeCallNestLevel * 4)
@@ -252,7 +231,6 @@
             } else {
                 let prefix = String(repeating: " ", count: withUnsafeCallNestLevel * 4)
                 argSetup += "\(prefix)_args.append (UnsafeRawPointer(\(needAddress)\(escapeSwift(argref))\(optstorage)))\n"
->>>>>>> ef01573f
             }
         }
         argSetup += varArgSetupInit
@@ -267,14 +245,6 @@
         argSetup += varArgSetup
     }
     
-<<<<<<< HEAD
-    let godotReturnType = method.returnValue?.type
-    let godotReturnTypeIsReferenceType = classMap [godotReturnType ?? ""] != nil
-    let returnOptional = godotReturnTypeIsReferenceType && isReturnOptional(className: className, method: method.name)
-    let returnType = getGodotType (method.returnValue) + (returnOptional ? "?" : "")
-    
-=======
->>>>>>> ef01573f
     if inline != "" {
         p (inline)
     }
