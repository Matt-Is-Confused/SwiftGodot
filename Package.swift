--- conflicted
+++ resolved
@@ -113,34 +113,6 @@
 
 // libgodot is only available for macOS
 #if os(macOS)
-<<<<<<< HEAD
-    targets.append(contentsOf: [
-        // Godot runtime as a library
-        .binaryTarget(
-            name: "libgodot_tests",
-            url: "https://github.com/migueldeicaza/SwiftGodotKit/releases/download/v1.0.1/libgodot.xcframework.zip",
-            checksum: "bb6ec0946311a71f1eba7ad393c0adf7b8f34a2389d8234ff500b2764b0c6ba5"
-        ),
-
-        // Base functionality for Godot runtime dependant tests
-        .target(
-            name: "SwiftGodotTestability",
-            dependencies: [
-                "SwiftGodot",
-                "libgodot_tests",
-                "GDExtension"
-            ]
-        ),
-
-        // General purpose runtime dependant tests
-        .testTarget(
-            name: "SwiftGodotTests",
-            dependencies: [
-                "SwiftGodotTestability",
-            ]
-        ),
-    ])
-=======
 targets.append(contentsOf: [
     // Godot runtime as a library
     .binaryTarget(
@@ -166,7 +138,6 @@
         ]
     ),
 ])
->>>>>>> c81a3b51
 #endif
 
 targets.append(contentsOf: [
