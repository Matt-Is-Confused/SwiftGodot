# SwiftGodot

<<<<<<< HEAD
SwiftGodot provides Swift language bindings for the Godot 4.0 game
=======
SwiftGodot provides Swift language bindings for the Godot 4.1 game
>>>>>>> ef01573f
engine using the new GDExtension system.

SwiftGodot can be used to either build an extension that can be added
to an existing Godot project, where your code is providing services
to the game engine, or it can be used as an API with SwiftGodotKit
which embeds Godot as an application that is driven directly from
Swift.

Driving Godot from Swift has the advantage that on MacOS you can
debug your code from Xcode as well as the Godot code.

You can [browse the API
documentation](https://migueldeicaza.github.io/SwiftGodotDocs/documentation/swiftgodot/),
and it can also be edited for local use, if you enable it in the
Generator.

https://user-images.githubusercontent.com/36863/232163186-dc7c0290-71db-49f2-b812-c775c55b8b77.mov

# Consuming SwiftGodot
<<<<<<< HEAD

There are two ways of consuming SwiftGodot, you can either reference
this module in SwiftPM by using this address - and it will trigger a
complete source code build for you, or to quickly iterate on MacOS,
you can use a convenient binary in the peer
https://github.com/migueldeicaza/SwiftGodotBinary

=======

There are two ways of consuming SwiftGodot, you can either reference
this module in SwiftPM by using this address - and it will trigger a
complete source code build for you, or to quickly iterate on MacOS,
you can use a convenient binary in the peer
https://github.com/migueldeicaza/SwiftGodotBinary
>>>>>>> ef01573f

Currently this requires Swift 5.9 or Xcode 15.

# Working with this Repository

You should be all set by referencing this as a package from SwiftPM
but if you want to just work on the binding generator, you may want
to open the Generator project and edit the `okList` variable
to trim the build times.

# Driving Godot From Swift

To drive Godot from Swift, use the companion [`SwiftGodotKit`](https://github.com/migueldeicaza/SwiftGodotKit) 
module which embeds Godot directly into your application, which 
allows you to to launch the Godot runtime from your code.


# Creating an Extension

Creating an extension that can be used in Godot requires a few 
components:

* Your Swift code: this is where you bring the magic
* A `.gdextension` file that describes where to find the requires
  Swift library assets
* Some Swift registation code and bootstrap code
* Importing your extension into your project

## Your Swift Code

Your Swift code will be compiled into a shared library that Godot
will call.   To get started, the simplest thing to do is to 
create a Swift Library Package that references the Swift Godot 
package, like this:

```swift
// swift-tools-version: 5.8
import PackageDescription

let package = Package(
    name: "MyFirstGame",
    products: [
        .library(name: "MyFirstGame", type: .dynamic, targets: ["MyFirstGame"]),
    ],
    dependencies: [
        .package(url: "https://github.com/migueldeicaza/SwiftGodot", branch: "main")
    ],
    targets: [
        .target(
            name: "MyFirstGame",
            dependencies: ["SwiftGodot"],
            swiftSettings: [.unsafeFlags(["-suppress-warnings"])],
            linkerSettings: [.unsafeFlags(
                ["-Xlinker", "-undefined",
                 "-Xlinker", "dynamic_lookup"]
            )]
        )
		            
    ]
)
```

The above will compile all of SwiftGodot for you - alternatively, if
you do not need access to the source, you can use the `.binaryTarget`
feature of SwiftPM and reference an `.xcframework` that I have
conveniently published on GitHub at
https://github.com/migueldeicaza/SwiftGodotBinary

The next step is to create your source file with the magic on it,
here we declare a spinning cube:

```
class SpinningCube: Node3D {
    required init () {
        super.init ()
        let meshRender = MeshInstance3D()
        meshRender.mesh = BoxMesh()
        addChild(node: meshRender)
    }

    public override func _process(delta: Double) {
        rotateY(angle: delta)
    }
}
```

Additionally, you need to write some glue code for your 
project to be loadable by Godot, you can do it like this:

```
/// We register our new type when we are told that the scene is being loaded
func setupScene (level: GDExtension.InitializationLevel) {
    if level == .scene {
        register(type: SpinningCube.self)
    }
}

// Export our entry point to Godot:
@_cdecl ("swift_entry_point")
public func swift_entry_point(
    interfacePtr: OpaquePointer?,
    libraryPtr: OpaquePointer?,
    extensionPtr: OpaquePointer?) -> UInt8
{
    print ("SwiftGodot Extension loaded")
    guard let interfacePtr, let libraryPtr, let extensionPtr else {
        print ("Error: some parameters were not provided")
        return 0
    }
    initializeSwiftModule(interfacePtr, libraryPtr, extensionPtr, initHook: setupScene, deInitHook: { x in })
    return 1
}
```

## Bundling Your Extension

To make your extension available to Godot, you will need to 
build the binaries for all of your target platforms, as well
as creating a `.gdextension` file that lists this payload, 
along with the entry point you declared above.

You would create something like this in a file called
`MyFirstGame.gdextension`:

```
[configuration]
entry_symbol = "swift_entry_point"

[libraries]
macos.debug = "res://bin/MyFirstGame"
macos.release = "res://bin/MyFirstGame"
windows.debug.x86_32 = "res://bin/MyFirstGame"
windows.release.x86_32 = "res://bin/MyFirstGame"
windows.debug.x86_64 = "res://bin/MyFirstGame"
windows.release.x86_64 = "res://bin/MyFirstGame"
linux.debug.x86_64 = "res://bin/MyFirstGame"
linux.release.x86_64 = "res://bin/MyFirstGame"
linux.debug.arm64 = "res://bin/MyFirstGame"
linux.release.arm64 = "res://bin/MyFirstGame"
linux.debug.rv64 = "res://bin/MyFirstGame"
linux.release.rv64 = "res://bin/MyFirstGame"
android.debug.x86_64 = "res://bin/MyFirstGame"
android.release.x86_64 = "res://bin/MyFirstGame"
android.debug.arm64 = "res://bin/MyFirstGame"
android.release.arm64 = "res://bin/MyFirstGame"
```

In the example above, the extension always expects the 
platform specific payload to be called "MyFirstGame", 
regarless of the platform.   If you want to distribute
your extension to other users and have a single payload,
you will need to manually set different names for those.

## Installing your Extension

You need to copy both the new `.gdextension` file into 
an existing project, along with the resources it references.

Once it is there, Godot will load it for you.

## Using your Extension

Once you create your extension and have loaded it into
Godot, you can reference it from your code by using the
"Add Child Node" command in Godot (Command-A on MacOS)
and then finding it in the hierarchy.

In our example above, it would appear under Node3D, as it
is a Node3D subclass.<|MERGE_RESOLUTION|>--- conflicted
+++ resolved
@@ -1,10 +1,6 @@
 # SwiftGodot
 
-<<<<<<< HEAD
-SwiftGodot provides Swift language bindings for the Godot 4.0 game
-=======
 SwiftGodot provides Swift language bindings for the Godot 4.1 game
->>>>>>> ef01573f
 engine using the new GDExtension system.
 
 SwiftGodot can be used to either build an extension that can be added
@@ -24,22 +20,12 @@
 https://user-images.githubusercontent.com/36863/232163186-dc7c0290-71db-49f2-b812-c775c55b8b77.mov
 
 # Consuming SwiftGodot
-<<<<<<< HEAD
 
 There are two ways of consuming SwiftGodot, you can either reference
 this module in SwiftPM by using this address - and it will trigger a
 complete source code build for you, or to quickly iterate on MacOS,
 you can use a convenient binary in the peer
 https://github.com/migueldeicaza/SwiftGodotBinary
-
-=======
-
-There are two ways of consuming SwiftGodot, you can either reference
-this module in SwiftPM by using this address - and it will trigger a
-complete source code build for you, or to quickly iterate on MacOS,
-you can use a convenient binary in the peer
-https://github.com/migueldeicaza/SwiftGodotBinary
->>>>>>> ef01573f
 
 Currently this requires Swift 5.9 or Xcode 15.
 
